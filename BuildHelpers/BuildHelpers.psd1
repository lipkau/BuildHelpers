--- conflicted
+++ resolved
@@ -1,128 +1,113 @@
 @{
 
-    # Script module or binary module file associated with this manifest.
-    RootModule        = 'BuildHelpers.psm1'
+# Script module or binary module file associated with this manifest.
+RootModule = 'BuildHelpers.psm1'
 
-<<<<<<< HEAD
-    # Version number of this module.
-    ModuleVersion     = '1.1.0'
-=======
 # Version number of this module.
 ModuleVersion = '2.0.0'
->>>>>>> 614bce24
 
-    # ID used to uniquely identify this module
-    GUID              = 'ec079170-28b7-40b4-aaae-f8ebf76850ab'
+# ID used to uniquely identify this module
+GUID = 'ec079170-28b7-40b4-aaae-f8ebf76850ab'
 
-    # Author of this module
-    Author            = 'Warren Frame'
+# Author of this module
+Author = 'Warren Frame'
 
-    # Company or vendor of this module
-    #CompanyName = 'Unknown'
+# Company or vendor of this module
+#CompanyName = 'Unknown'
 
-    # Copyright statement for this module
-    Copyright         = '(c) 2016 Warren F. All rights reserved.'
+# Copyright statement for this module
+Copyright = '(c) 2016 Warren F. All rights reserved.'
 
-    # Description of the functionality provided by this module
-    Description       = 'Helper functions for PowerShell CI/CD scenarios.'
+# Description of the functionality provided by this module
+Description = 'Helper functions for PowerShell CI/CD scenarios.'
 
-    # Minimum version of the Windows PowerShell engine required by this module
-    PowerShellVersion = '3.0'
+# Minimum version of the Windows PowerShell engine required by this module
+PowerShellVersion = '3.0'
 
-    # Name of the Windows PowerShell host required by this module
-    # PowerShellHostName = ''
+# Name of the Windows PowerShell host required by this module
+# PowerShellHostName = ''
 
-    # Minimum version of the Windows PowerShell host required by this module
-    # PowerShellHostVersion = ''
+# Minimum version of the Windows PowerShell host required by this module
+# PowerShellHostVersion = ''
 
-    # Minimum version of Microsoft .NET Framework required by this module
-    # DotNetFrameworkVersion = ''
+# Minimum version of Microsoft .NET Framework required by this module
+# DotNetFrameworkVersion = ''
 
-    # Minimum version of the common language runtime (CLR) required by this module
-    # CLRVersion = ''
+# Minimum version of the common language runtime (CLR) required by this module
+# CLRVersion = ''
 
-    # Processor architecture (None, X86, Amd64) required by this module
-    # ProcessorArchitecture = ''
+# Processor architecture (None, X86, Amd64) required by this module
+# ProcessorArchitecture = ''
 
-    # Modules that must be imported into the global environment prior to importing this module
-    RequiredModules   = @(
-        "Configuration"
-    )
+# Modules that must be imported into the global environment prior to importing this module
+RequiredModules   = @(
+    "Configuration"
+)
 
-    # Assemblies that must be loaded prior to importing this module
-    # RequiredAssemblies = @()
+# Assemblies that must be loaded prior to importing this module
+# RequiredAssemblies = @()
 
-    # Script files (.ps1) that are run in the caller's environment prior to importing this module.
-    # ScriptsToProcess = @()
+# Script files (.ps1) that are run in the caller's environment prior to importing this module.
+# ScriptsToProcess = @()
 
-    # Type files (.ps1xml) to be loaded when importing this module
-    # TypesToProcess = @()
+# Type files (.ps1xml) to be loaded when importing this module
+# TypesToProcess = @()
 
-    # Format files (.ps1xml) to be loaded when importing this module
-    #FormatsToProcess = '.Format.ps1xml'
+# Format files (.ps1xml) to be loaded when importing this module
+#FormatsToProcess = '.Format.ps1xml'
 
-    # Modules to import as nested modules of the module specified in RootModule/ModuleToProcess
-    # NestedModules = @()
+# Modules to import as nested modules of the module specified in RootModule/ModuleToProcess
+# NestedModules = @()
 
-    # Functions to export from this module
-    FunctionsToExport = '*'
+# Functions to export from this module
+FunctionsToExport = '*'
 
-    # Cmdlets to export from this module
-    CmdletsToExport   = '*'
+# Cmdlets to export from this module
+CmdletsToExport = '*'
 
-    # Variables to export from this module
-    VariablesToExport = '*'
+# Variables to export from this module
+VariablesToExport = '*'
 
-<<<<<<< HEAD
-    # Aliases to export from this module
-    AliasesToExport   = 'Set-BuildVariable'
-=======
 # Aliases to export from this module
 AliasesToExport = @('Set-BuildVariable', 'Get-NextPSGalleryVersion')
->>>>>>> 614bce24
 
-    # DSC resources to export from this module
-    # DscResourcesToExport = @()
+# DSC resources to export from this module
+# DscResourcesToExport = @()
 
-    # List of all modules packaged with this module
-    # ModuleList = @()
+# List of all modules packaged with this module
+# ModuleList = @()
 
-    # List of all files packaged with this module
-    # FileList = @()
+# List of all files packaged with this module
+# FileList = @()
 
-    # Private data to pass to the module specified in RootModule/ModuleToProcess. This may also contain a PSData hashtable with additional module metadata used by PowerShell.
-    PrivateData       = @{
+# Private data to pass to the module specified in RootModule/ModuleToProcess. This may also contain a PSData hashtable with additional module metadata used by PowerShell.
+PrivateData = @{
 
-        PSData = @{
+    PSData = @{
 
-            # Tags applied to this module. These help with module discovery in online galleries.
-            Tags       = @('Continuous', 'Delivery', 'Deployment', 'Integration', 'DevOps', 'Jenkins', 'GitLab', 'CI', 'VSTS', 'AppVeyor')
+        # Tags applied to this module. These help with module discovery in online galleries.
+         Tags = @('Continuous', 'Delivery', 'Deployment', 'Integration', 'DevOps', 'Jenkins', 'GitLab', 'CI', 'VSTS', 'AppVeyor')
 
-            # A URL to the license for this module.
-            LicenseUri = 'https://github.com/RamblingCookieMonster/BuildHelpers/blob/master/LICENSE'
+        # A URL to the license for this module.
+         LicenseUri = 'https://github.com/RamblingCookieMonster/BuildHelpers/blob/master/LICENSE'
 
-            # A URL to the main website for this project.
-            ProjectUri = 'https://github.com/RamblingCookieMonster/BuildHelpers/'
+        # A URL to the main website for this project.
+         ProjectUri = 'https://github.com/RamblingCookieMonster/BuildHelpers/'
 
-            # A URL to an icon representing this module.
-            # IconUri = ''
+        # A URL to an icon representing this module.
+        # IconUri = ''
 
-<<<<<<< HEAD
-            # ReleaseNotes of this module
-            # ReleaseNotes = ''
-=======
         # ReleaseNotes of this module
         ReleaseNotes = "This release will load an external copy of Joel Bennett's Configuration module if we find one on your system, and it is newer than the embedded Configuration module"
->>>>>>> 614bce24
 
-        } # End of PSData hashtable
+    } # End of PSData hashtable
 
-    } # End of PrivateData hashtable
+} # End of PrivateData hashtable
 
-    # HelpInfo URI of this module
-    # HelpInfoURI = ''
+# HelpInfo URI of this module
+# HelpInfoURI = ''
 
-    # Default prefix for commands exported from this module. Override the default prefix using Import-Module -Prefix.
-    # DefaultCommandPrefix = ''
+# Default prefix for commands exported from this module. Override the default prefix using Import-Module -Prefix.
+# DefaultCommandPrefix = ''
 
 }
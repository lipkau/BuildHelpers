--- conflicted
+++ resolved
@@ -87,25 +87,6 @@
         $URI = Join-Part -Separator / -Parts $PackageSourceUrl ,"Packages?`$filter=Id eq '$name'"
     }
 
-<<<<<<< HEAD
-    Invoke-RestMethod $URI | 
-        Select-Object @{n='Name';ex={$_.title.('#text')}},
-    @{n='Author';ex={$_.author.name}},
-    @{n='Version';ex={
-            if($_.properties.NormalizedVersion)
-            {
-                $_.properties.NormalizedVersion
-            }
-            else
-            {
-                $_.properties.Version
-            }
-        }
-    },
-    @{n='Uri';ex={$_.Content.src}},
-    @{n='Description';ex={$_.properties.Description}},
-    @{n='Properties';ex={$_.properties}}
-=======
     Invoke-RestMethod $URI |
     Select-Object @{n='Name';ex={$_.title.('#text')}},
                   @{n='Author';ex={$_.author.name}},
@@ -119,5 +100,4 @@
                   @{n='Uri';ex={$_.Content.src}},
                   @{n='Description';ex={$_.properties.Description}},
                   @{n='Properties';ex={$_.properties}}
->>>>>>> 614bce24
 }
<#
.SYNOPSIS
    Increments the ModuleVersion property in a PowerShell Module Manfiest
.DESCRIPTION
    Reads an existing Module Manifest file and increments the ModuleVersion property.
.EXAMPLE
    C:\PS> Step-ModuleVersion -Path .\testmanifest.psd1

    Will increment the Build section of the ModuleVersion
.EXAMPLE
    C:\PS> Step-ModuleVersion -Path .\testmanifest.psd1 -By Minor

    Will increment the Minor section of the ModuleVersion and set the Build section to 0.
.EXAMPLE
    C:\PS> Set-Location C:\source\testmanifest
    C:\PS> Step-ModuleVersion

    Will increment the Build section of the ModuleVersion of the manifest in the current
    working directory.
.INPUTS
    String
.NOTES
    This function should only read the module and call Update-ModuleManifest with
    the new Version, but there appears to be a bug in Update-ModuleManifest dealing
    with Object[] types so this function manually de-serializes the manifest and
    calls New-ModuleManifest to overwrite the manifest at Path.
.LINK
    http://semver.org/
.LINK
    New-ModuleManifest
#>
function Step-ModuleVersion
{
    [CmdletBinding()]
    param(
        # Specifies a path a valid Module Manifest file.
        [Parameter(Position=0,
            ValueFromPipeline=$true,
            ValueFromPipelineByPropertyName=$true,
            HelpMessage="Path to one or more locations.")]
        [Alias("PSPath")]
        [ValidateScript({ Test-Path $_ -PathType Leaf })]
        [string[]]
        $Path,

        # Version section to step
        [Parameter(Position=1)]
        [ValidateSet("Major", "Minor", "Build","Patch")]
        [Alias("Type")]
        [string]
        $By = "Patch"
    )

<<<<<<< HEAD
    Begin 
=======
    Begin
>>>>>>> 614bce24
    {
        if (-not $PSBoundParameters.ContainsKey("Path"))
        {
            $Path = (Get-Item $PWD\*.psd1)[0]
        }
    }

    Process
    {
        foreach ($file in $Path)
        {
<<<<<<< HEAD
            $file = Get-FullPath $file

            $manifest = Import-PowerShellDataFile -Path $file 
=======
            $manifest = Import-PowerShellDataFile -Path $file
>>>>>>> 614bce24
            $newVersion = Step-Version $manifest.ModuleVersion $By
            $manifest.Remove("ModuleVersion")

            $manifest.FunctionsToExport = $manifest.FunctionsToExport | ForEach-Object {$_}
            $manifest.NestedModules = $manifest.NestedModules | ForEach-Object {$_}
            $manifest.RequiredModules = $manifest.RequiredModules | ForEach-Object {$_}
            $manifest.ModuleList = $manifest.ModuleList | ForEach-Object {$_}

            if ($manifest.ContainsKey("PrivateData") -and $manifest.PrivateData.ContainsKey("PSData"))
            {
                foreach ($node in $manifest.PrivateData["PSData"].GetEnumerator())
                {
                    $key = $node.Key
                    if ($node.Value.GetType().Name -eq "Object[]")
                    {
                        $value = $node.Value | ForEach-Object {$_}
                    }
                    else
                    {
                        $value = $node.Value
                    }

                    $manifest[$key] = $value
                }
                $manifest.Remove("PrivateData")
            }

            New-ModuleManifest -Path $file -ModuleVersion $newVersion @manifest
        }
    }
}<|MERGE_RESOLUTION|>--- conflicted
+++ resolved
@@ -51,11 +51,7 @@
         $By = "Patch"
     )
 
-<<<<<<< HEAD
     Begin 
-=======
-    Begin
->>>>>>> 614bce24
     {
         if (-not $PSBoundParameters.ContainsKey("Path"))
         {
@@ -67,13 +63,9 @@
     {
         foreach ($file in $Path)
         {
-<<<<<<< HEAD
             $file = Get-FullPath $file
 
             $manifest = Import-PowerShellDataFile -Path $file 
-=======
-            $manifest = Import-PowerShellDataFile -Path $file
->>>>>>> 614bce24
             $newVersion = Step-Version $manifest.ModuleVersion $By
             $manifest.Remove("ModuleVersion")
 

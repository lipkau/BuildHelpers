--- conflicted
+++ resolved
@@ -45,12 +45,7 @@
         [ValidateNotNullOrEmpty()]
         $Path = $PWD.Path
     )
-<<<<<<< HEAD
     $Path = Get-FullPath $Path
-=======
-    
-    $Path = ( Resolve-Path $Path ).Path
->>>>>>> f410dab5
     $CurrentFolder = Split-Path $Path -Leaf
     $ExpectedPath = Join-Path -Path $Path -ChildPath $CurrentFolder
     if(Test-Path $ExpectedPath)

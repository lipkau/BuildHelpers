﻿@{
    # Some defaults for all dependencies
    PSDependOptions = @{
        Target    = '$ENV:USERPROFILE\Documents\WindowsPowerShell\Modules'
        AddToPath = $True
    }

    # Grab some modules without depending on PowerShellGet
    'psake'         = @{
        DependencyType = 'PSGalleryNuget'
    }
    'PSDeploy'      = @{
        DependencyType = 'PSGalleryNuget'
        Version        = '0.2.2'
    }
    'BuildHelpers'  = @{
        DependencyType = 'PSGalleryNuget'
        Version        = '0.0.57'
    }
    'Pester'        = @{
        DependencyType = 'PSGalleryNuget'
<<<<<<< HEAD
        Version        = '3.4.6'
    }
    'Configuration' = @{
        DependencyType = 'PSGalleryModule'
        Version        = '1.3.0'
=======
        Version = '4.3.1'
>>>>>>> 614bce24
    }
}<|MERGE_RESOLUTION|>--- conflicted
+++ resolved
@@ -1,4 +1,4 @@
-﻿@{
+@{
     # Some defaults for all dependencies
     PSDependOptions = @{
         Target    = '$ENV:USERPROFILE\Documents\WindowsPowerShell\Modules'
@@ -19,14 +19,10 @@
     }
     'Pester'        = @{
         DependencyType = 'PSGalleryNuget'
-<<<<<<< HEAD
-        Version        = '3.4.6'
+        Version        = '4.3.1'
     }
     'Configuration' = @{
         DependencyType = 'PSGalleryModule'
         Version        = '1.3.0'
-=======
-        Version = '4.3.1'
->>>>>>> 614bce24
     }
 }